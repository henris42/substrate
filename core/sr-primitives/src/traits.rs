// Copyright 2017-2019 Parity Technologies (UK) Ltd.
// This file is part of Substrate.

// Substrate is free software: you can redistribute it and/or modify
// it under the terms of the GNU General Public License as published by
// the Free Software Foundation, either version 3 of the License, or
// (at your option) any later version.

// Substrate is distributed in the hope that it will be useful,
// but WITHOUT ANY WARRANTY; without even the implied warranty of
// MERCHANTABILITY or FITNESS FOR A PARTICULAR PURPOSE.  See the
// GNU General Public License for more details.

// You should have received a copy of the GNU General Public License
// along with Substrate.  If not, see <http://www.gnu.org/licenses/>.

//! Primitives for the runtime modules.

use rstd::prelude::*;
use rstd::{self, result, marker::PhantomData, convert::{TryFrom, TryInto}};
use runtime_io;
#[cfg(feature = "std")]
use std::fmt::{Debug, Display};
#[cfg(feature = "std")]
use serde::{Serialize, Deserialize, de::DeserializeOwned};
use primitives::{self, Hasher, Blake2Hasher};
use crate::codec::{Codec, Encode, Decode, HasCompact};
use crate::transaction_validity::{
	ValidTransaction, TransactionValidity, TransactionValidityError, UnknownTransaction,
};
use crate::generic::{Digest, DigestItem};
use crate::weights::DispatchInfo;
pub use integer_sqrt::IntegerSquareRoot;
pub use num_traits::{
	Zero, One, Bounded, CheckedAdd, CheckedSub, CheckedMul, CheckedDiv,
	CheckedShl, CheckedShr
};
use rstd::ops::{
	Add, Sub, Mul, Div, Rem, AddAssign, SubAssign, MulAssign, DivAssign,
	RemAssign, Shl, Shr
};
<<<<<<< HEAD
use app_crypto::AppKey;
=======
use crate::AppKey;
use impl_trait_for_tuples::impl_for_tuples;
>>>>>>> 1e48f407

/// A lazy value.
pub trait Lazy<T: ?Sized> {
	/// Get a reference to the underlying value.
	///
	/// This will compute the value if the function is invoked for the first time.
	fn get(&mut self) -> &T;
}

impl<'a> Lazy<[u8]> for &'a [u8] {
	fn get(&mut self) -> &[u8] { &**self }
}

/// Means of signature verification.
pub trait Verify {
	/// Type of the signer.
	type Signer;
	/// Verify a signature. Return `true` if signature is valid for the value.
	fn verify<L: Lazy<[u8]>>(&self, msg: L, signer: &Self::Signer) -> bool;
}

impl Verify for primitives::ed25519::Signature {
	type Signer = primitives::ed25519::Public;
	fn verify<L: Lazy<[u8]>>(&self, mut msg: L, signer: &Self::Signer) -> bool {
		runtime_io::ed25519_verify(self, msg.get(), signer)
	}
}

impl Verify for primitives::sr25519::Signature {
	type Signer = primitives::sr25519::Public;
	fn verify<L: Lazy<[u8]>>(&self, mut msg: L, signer: &Self::Signer) -> bool {
		runtime_io::sr25519_verify(self, msg.get(), signer)
	}
}

/// Means of signature verification of an application key.
pub trait AppVerify {
	/// Type of the signer.
	type Signer;
	/// Verify a signature. Return `true` if signature is valid for the value.
	fn verify<L: Lazy<[u8]>>(&self, msg: L, signer: &Self::Signer) -> bool;
}

impl<
	S: Verify<Signer=<<T as AppKey>::Public as app_crypto::AppPublic>::Generic> + From<T>,
	T: app_crypto::Wraps<Inner=S> + app_crypto::AppKey + app_crypto::AppSignature +
		AsRef<S> + AsMut<S> + From<S>,
> AppVerify for T {
	type Signer = <T as AppKey>::Public;
	fn verify<L: Lazy<[u8]>>(&self, msg: L, signer: &Self::Signer) -> bool {
		use app_crypto::IsWrappedBy;
		let inner: &S = self.as_ref();
		let inner_pubkey = <Self::Signer as app_crypto::AppPublic>::Generic::from_ref(&signer);
		Verify::verify(inner, msg, inner_pubkey)
	}
}

/// An error type that indicates that the origin is invalid.
#[derive(Encode, Decode)]
pub struct InvalidOrigin;

impl From<InvalidOrigin> for &'static str {
	fn from(_: InvalidOrigin) -> &'static str {
		"Invalid origin"
	}
}

/// Some sort of check on the origin is performed by this object.
pub trait EnsureOrigin<OuterOrigin> {
	/// A return type.
	type Success;
	/// Perform the origin check.
	fn ensure_origin(o: OuterOrigin) -> result::Result<Self::Success, InvalidOrigin> {
		Self::try_origin(o).map_err(|_| InvalidOrigin)
	}
	/// Perform the origin check.
	fn try_origin(o: OuterOrigin) -> result::Result<Self::Success, OuterOrigin>;
}

/// An error that indicates that a lookup failed.
#[derive(Encode, Decode)]
pub struct LookupError;

impl From<LookupError> for &'static str {
	fn from(_: LookupError) -> &'static str {
		"Can not lookup"
	}
}

impl From<LookupError> for TransactionValidityError {
	fn from(_: LookupError) -> Self {
		UnknownTransaction::CannotLookup.into()
	}
}

/// Means of changing one type into another in a manner dependent on the source type.
pub trait Lookup {
	/// Type to lookup from.
	type Source;
	/// Type to lookup into.
	type Target;
	/// Attempt a lookup.
	fn lookup(&self, s: Self::Source) -> Result<Self::Target, LookupError>;
}

/// Means of changing one type into another in a manner dependent on the source type.
/// This variant is different to `Lookup` in that it doesn't (can cannot) require any
/// context.
pub trait StaticLookup {
	/// Type to lookup from.
	type Source: Codec + Clone + PartialEq + MaybeDebug;
	/// Type to lookup into.
	type Target;
	/// Attempt a lookup.
	fn lookup(s: Self::Source) -> Result<Self::Target, LookupError>;
	/// Convert from Target back to Source.
	fn unlookup(t: Self::Target) -> Self::Source;
}

/// A lookup implementation returning the input value.
#[derive(Default)]
pub struct IdentityLookup<T>(PhantomData<T>);
impl<T: Codec + Clone + PartialEq + MaybeDebug> StaticLookup for IdentityLookup<T> {
	type Source = T;
	type Target = T;
	fn lookup(x: T) -> Result<T, LookupError> { Ok(x) }
	fn unlookup(x: T) -> T { x }
}

impl<T> Lookup for IdentityLookup<T> {
	type Source = T;
	type Target = T;
	fn lookup(&self, x: T) -> Result<T, LookupError> { Ok(x) }
}

/// Extensible conversion trait. Generic over both source and destination types.
pub trait Convert<A, B> {
	/// Make conversion.
	fn convert(a: A) -> B;
}

impl<A, B: Default> Convert<A, B> for () {
	fn convert(_: A) -> B { Default::default() }
}

/// A structure that performs identity conversion.
pub struct Identity;
impl<T> Convert<T, T> for Identity {
	fn convert(a: T) -> T { a }
}

/// A structure that performs standard conversion using the standard Rust conversion traits.
pub struct ConvertInto;
impl<A, B: From<A>> Convert<A, B> for ConvertInto {
	fn convert(a: A) -> B { a.into() }
}

/// A meta trait for arithmetic.
///
/// Arithmetic types do all the usual stuff you'd expect numbers to do. They are guaranteed to
/// be able to represent at least `u32` values without loss, hence the trait implies `From<u32>`
/// and smaller ints. All other conversions are fallible.
pub trait SimpleArithmetic:
	Zero + One + IntegerSquareRoot +
	From<u8> + From<u16> + From<u32> + TryInto<u8> + TryInto<u16> + TryInto<u32> +
	TryFrom<u64> + TryInto<u64> + TryFrom<u128> + TryInto<u128> + TryFrom<usize> + TryInto<usize> +
	UniqueSaturatedInto<u8> + UniqueSaturatedInto<u16> + UniqueSaturatedInto<u32> +
	UniqueSaturatedFrom<u64> + UniqueSaturatedInto<u64> + UniqueSaturatedFrom<u128> + UniqueSaturatedInto<u128> +
	Add<Self, Output = Self> + AddAssign<Self> +
	Sub<Self, Output = Self> + SubAssign<Self> +
	Mul<Self, Output = Self> + MulAssign<Self> +
	Div<Self, Output = Self> + DivAssign<Self> +
	Rem<Self, Output = Self> + RemAssign<Self> +
	Shl<u32, Output = Self> + Shr<u32, Output = Self> +
	CheckedShl + CheckedShr + CheckedAdd + CheckedSub + CheckedMul + CheckedDiv +
	Saturating + PartialOrd<Self> + Ord + Bounded +
	HasCompact + Sized
{}
impl<T:
	Zero + One + IntegerSquareRoot +
	From<u8> + From<u16> + From<u32> + TryInto<u8> + TryInto<u16> + TryInto<u32> +
	TryFrom<u64> + TryInto<u64> + TryFrom<u128> + TryInto<u128> + TryFrom<usize> + TryInto<usize> +
	UniqueSaturatedInto<u8> + UniqueSaturatedInto<u16> + UniqueSaturatedInto<u32> +
	UniqueSaturatedFrom<u64> + UniqueSaturatedInto<u64> + UniqueSaturatedFrom<u128> +
	UniqueSaturatedInto<u128> + UniqueSaturatedFrom<usize> + UniqueSaturatedInto<usize> +
	Add<Self, Output = Self> + AddAssign<Self> +
	Sub<Self, Output = Self> + SubAssign<Self> +
	Mul<Self, Output = Self> + MulAssign<Self> +
	Div<Self, Output = Self> + DivAssign<Self> +
	Rem<Self, Output = Self> + RemAssign<Self> +
	Shl<u32, Output = Self> + Shr<u32, Output = Self> +
	CheckedShl + CheckedShr + CheckedAdd + CheckedSub + CheckedMul + CheckedDiv +
	Saturating + PartialOrd<Self> + Ord + Bounded +
	HasCompact + Sized
> SimpleArithmetic for T {}

/// Just like `From` except that if the source value is too big to fit into the destination type
/// then it'll saturate the destination.
pub trait UniqueSaturatedFrom<T: Sized>: Sized {
	/// Convert from a value of `T` into an equivalent instance of `Self`.
	fn unique_saturated_from(t: T) -> Self;
}

/// Just like `Into` except that if the source value is too big to fit into the destination type
/// then it'll saturate the destination.
pub trait UniqueSaturatedInto<T: Sized>: Sized {
	/// Consume self to return an equivalent value of `T`.
	fn unique_saturated_into(self) -> T;
}

impl<T: Sized, S: TryFrom<T> + Bounded + Sized> UniqueSaturatedFrom<T> for S {
	fn unique_saturated_from(t: T) -> Self {
		S::try_from(t).unwrap_or_else(|_| Bounded::max_value())
	}
}

impl<T: Bounded + Sized, S: TryInto<T> + Sized> UniqueSaturatedInto<T> for S {
	fn unique_saturated_into(self) -> T {
		self.try_into().unwrap_or_else(|_| Bounded::max_value())
	}
}

/// Simple trait to use checked mul and max value to give a saturated mul operation over
/// supported types.
pub trait Saturating {
	/// Saturated addition - if the product can't fit in the type then just use max-value.
	fn saturating_add(self, o: Self) -> Self;

	/// Saturated subtraction - if the product can't fit in the type then just use max-value.
	fn saturating_sub(self, o: Self) -> Self;

	/// Saturated multiply - if the product can't fit in the type then just use max-value.
	fn saturating_mul(self, o: Self) -> Self;
}

impl<T: CheckedMul + Bounded + num_traits::Saturating> Saturating for T {
	fn saturating_add(self, o: Self) -> Self {
		<Self as num_traits::Saturating>::saturating_add(self, o)
	}
	fn saturating_sub(self, o: Self) -> Self {
		<Self as num_traits::Saturating>::saturating_sub(self, o)
	}
	fn saturating_mul(self, o: Self) -> Self {
		self.checked_mul(&o).unwrap_or_else(Bounded::max_value)
	}
}

/// Convenience type to work around the highly unergonomic syntax needed
/// to invoke the functions of overloaded generic traits, in this case
/// `SaturatedFrom` and `SaturatedInto`.
pub trait SaturatedConversion {
	/// Convert from a value of `T` into an equivalent instance of `Self`.
	///
	/// This just uses `UniqueSaturatedFrom` internally but with this
	/// variant you can provide the destination type using turbofish syntax
	/// in case Rust happens not to assume the correct type.
	fn saturated_from<T>(t: T) -> Self where Self: UniqueSaturatedFrom<T> {
		<Self as UniqueSaturatedFrom<T>>::unique_saturated_from(t)
	}

	/// Consume self to return an equivalent value of `T`.
	///
	/// This just uses `UniqueSaturatedInto` internally but with this
	/// variant you can provide the destination type using turbofish syntax
	/// in case Rust happens not to assume the correct type.
	fn saturated_into<T>(self) -> T where Self: UniqueSaturatedInto<T> {
		<Self as UniqueSaturatedInto<T>>::unique_saturated_into(self)
	}
}
impl<T: Sized> SaturatedConversion for T {}

/// Convenience type to work around the highly unergonomic syntax needed
/// to invoke the functions of overloaded generic traits, in this case
/// `TryFrom` and `TryInto`.
pub trait CheckedConversion {
	/// Convert from a value of `T` into an equivalent instance of `Option<Self>`.
	///
	/// This just uses `TryFrom` internally but with this
	/// variant you can provide the destination type using turbofish syntax
	/// in case Rust happens not to assume the correct type.
	fn checked_from<T>(t: T) -> Option<Self> where Self: TryFrom<T> {
		<Self as TryFrom<T>>::try_from(t).ok()
	}
	/// Consume self to return `Some` equivalent value of `Option<T>`.
	///
	/// This just uses `TryInto` internally but with this
	/// variant you can provide the destination type using turbofish syntax
	/// in case Rust happens not to assume the correct type.
	fn checked_into<T>(self) -> Option<T> where Self: TryInto<T> {
		<Self as TryInto<T>>::try_into(self).ok()
	}
}
impl<T: Sized> CheckedConversion for T {}

/// Multiply and divide by a number that isn't necessarily the same type. Basically just the same
/// as `Mul` and `Div` except it can be used for all basic numeric types.
pub trait Scale<Other> {
	/// The output type of the product of `self` and `Other`.
	type Output;

	/// @return the product of `self` and `other`.
	fn mul(self, other: Other) -> Self::Output;

	/// @return the integer division of `self` and `other`.
	fn div(self, other: Other) -> Self::Output;

	/// @return the modulo remainder of `self` and `other`.
	fn rem(self, other: Other) -> Self::Output;
}
macro_rules! impl_scale {
	($self:ty, $other:ty) => {
		impl Scale<$other> for $self {
			type Output = Self;
			fn mul(self, other: $other) -> Self::Output { self * (other as Self) }
			fn div(self, other: $other) -> Self::Output { self / (other as Self) }
			fn rem(self, other: $other) -> Self::Output { self % (other as Self) }
		}
	}
}
impl_scale!(u128, u128);
impl_scale!(u128, u64);
impl_scale!(u128, u32);
impl_scale!(u128, u16);
impl_scale!(u128, u8);
impl_scale!(u64, u64);
impl_scale!(u64, u32);
impl_scale!(u64, u16);
impl_scale!(u64, u8);
impl_scale!(u32, u32);
impl_scale!(u32, u16);
impl_scale!(u32, u8);
impl_scale!(u16, u16);
impl_scale!(u16, u8);
impl_scale!(u8, u8);

/// Trait for things that can be clear (have no bits set). For numeric types, essentially the same
/// as `Zero`.
pub trait Clear {
	/// True iff no bits are set.
	fn is_clear(&self) -> bool;

	/// Return the value of Self that is clear.
	fn clear() -> Self;
}

impl<T: Default + Eq + PartialEq> Clear for T {
	fn is_clear(&self) -> bool { *self == Self::clear() }
	fn clear() -> Self { Default::default() }
}

/// A meta trait for all bit ops.
pub trait SimpleBitOps:
	Sized + Clear +
	rstd::ops::BitOr<Self, Output = Self> +
	rstd::ops::BitXor<Self, Output = Self> +
	rstd::ops::BitAnd<Self, Output = Self>
{}
impl<T:
	Sized + Clear +
	rstd::ops::BitOr<Self, Output = Self> +
	rstd::ops::BitXor<Self, Output = Self> +
	rstd::ops::BitAnd<Self, Output = Self>
> SimpleBitOps for T {}

/// The block finalization trait. Implementing this lets you express what should happen
/// for your module when the block is ending.
#[impl_for_tuples(30)]
pub trait OnFinalize<BlockNumber> {
	/// The block is being finalized. Implement to have something happen.
	fn on_finalize(_n: BlockNumber) {}
}

/// The block initialization trait. Implementing this lets you express what should happen
/// for your module when the block is beginning (right before the first extrinsic is executed).
#[impl_for_tuples(30)]
pub trait OnInitialize<BlockNumber> {
	/// The block is being initialized. Implement to have something happen.
	fn on_initialize(_n: BlockNumber) {}
}

/// Off-chain computation trait.
///
/// Implementing this trait on a module allows you to perform long-running tasks
/// that make validators generate extrinsics (either transactions or inherents)
/// with the results of those long-running computations.
///
/// NOTE: This function runs off-chain, so it can access the block state,
/// but cannot preform any alterations.
#[impl_for_tuples(30)]
pub trait OffchainWorker<BlockNumber> {
	/// This function is being called on every block.
	///
	/// Implement this and use special `extern`s to generate transactions or inherents.
	/// Any state alterations are lost and are not persisted.
	fn generate_extrinsics(_n: BlockNumber) {}
}

/// Abstraction around hashing
pub trait Hash: 'static + MaybeSerializeDebug + Clone + Eq + PartialEq {	// Stupid bug in the Rust compiler believes derived
																	// traits must be fulfilled by all type parameters.
	/// The hash type produced.
	type Output: Member + MaybeSerializeDebug + rstd::hash::Hash + AsRef<[u8]> + AsMut<[u8]> + Copy
		+ Default + Encode + Decode;

	/// The associated hash_db Hasher type.
	type Hasher: Hasher<Out=Self::Output>;

	/// Produce the hash of some byte-slice.
	fn hash(s: &[u8]) -> Self::Output;

	/// Produce the hash of some codec-encodable value.
	fn hash_of<S: Encode>(s: &S) -> Self::Output {
		Encode::using_encoded(s, Self::hash)
	}

	/// Iterator-based version of `ordered_trie_root`.
	fn ordered_trie_root<
		I: IntoIterator<Item = A>,
		A: AsRef<[u8]>
	>(input: I) -> Self::Output;

	/// The Patricia tree root of the given mapping as an iterator.
	fn trie_root<
		I: IntoIterator<Item = (A, B)>,
		A: AsRef<[u8]> + Ord,
		B: AsRef<[u8]>
	>(input: I) -> Self::Output;

	/// Acquire the global storage root.
	fn storage_root() -> Self::Output;

	/// Acquire the global storage changes root.
	fn storage_changes_root(parent_hash: Self::Output) -> Option<Self::Output>;
}

/// Blake2-256 Hash implementation.
#[derive(PartialEq, Eq, Clone)]
#[cfg_attr(feature = "std", derive(Debug, Serialize, Deserialize))]
pub struct BlakeTwo256;

impl Hash for BlakeTwo256 {
	type Output = primitives::H256;
	type Hasher = Blake2Hasher;
	fn hash(s: &[u8]) -> Self::Output {
		runtime_io::blake2_256(s).into()
	}
	fn trie_root<
		I: IntoIterator<Item = (A, B)>,
		A: AsRef<[u8]> + Ord,
		B: AsRef<[u8]>
	>(input: I) -> Self::Output {
		runtime_io::trie_root::<Blake2Hasher, _, _, _>(input).into()
	}
	fn ordered_trie_root<
		I: IntoIterator<Item = A>,
		A: AsRef<[u8]>
	>(input: I) -> Self::Output {
		runtime_io::ordered_trie_root::<Blake2Hasher, _, _>(input).into()
	}
	fn storage_root() -> Self::Output {
		runtime_io::storage_root().into()
	}
	fn storage_changes_root(parent_hash: Self::Output) -> Option<Self::Output> {
		runtime_io::storage_changes_root(parent_hash.into()).map(Into::into)
	}
}

/// Something that can be checked for equality and printed out to a debug channel if bad.
pub trait CheckEqual {
	/// Perform the equality check.
	fn check_equal(&self, other: &Self);
}

impl CheckEqual for primitives::H256 {
	#[cfg(feature = "std")]
	fn check_equal(&self, other: &Self) {
		use primitives::hexdisplay::HexDisplay;
		if self != other {
			println!("Hash: given={}, expected={}", HexDisplay::from(self.as_fixed_bytes()), HexDisplay::from(other.as_fixed_bytes()));
		}
	}

	#[cfg(not(feature = "std"))]
	fn check_equal(&self, other: &Self) {
		if self != other {
			runtime_io::print("Hash not equal");
			runtime_io::print(self.as_bytes());
			runtime_io::print(other.as_bytes());
		}
	}
}

impl<H: PartialEq + Eq + MaybeDebug> CheckEqual for super::generic::DigestItem<H> where H: Encode {
	#[cfg(feature = "std")]
	fn check_equal(&self, other: &Self) {
		if self != other {
			println!("DigestItem: given={:?}, expected={:?}", self, other);
		}
	}

	#[cfg(not(feature = "std"))]
	fn check_equal(&self, other: &Self) {
		if self != other {
			runtime_io::print("DigestItem not equal");
			runtime_io::print(&Encode::encode(self)[..]);
			runtime_io::print(&Encode::encode(other)[..]);
		}
	}
}

macro_rules! impl_maybe_marker {
	( $( $(#[$doc:meta])+ $trait_name:ident: $($trait_bound:path),+ );+ ) => {
		$(
			$(#[$doc])+
			#[cfg(feature = "std")]
			pub trait $trait_name: $($trait_bound +)+ {}
			#[cfg(feature = "std")]
			impl<T: $($trait_bound +)+> $trait_name for T {}

			$(#[$doc])+
			#[cfg(not(feature = "std"))]
			pub trait $trait_name {}
			#[cfg(not(feature = "std"))]
			impl<T> $trait_name for T {}
		)+
	}
}

impl_maybe_marker!(
	/// A type that implements Debug when in std environment.
	MaybeDebug: Debug;

	/// A type that implements Display when in std environment.
	MaybeDisplay: Display;

	/// A type that implements Hash when in std environment.
	MaybeHash: ::rstd::hash::Hash;

	/// A type that implements Serialize when in std environment.
	MaybeSerialize: Serialize;

	/// A type that implements Serialize, DeserializeOwned and Debug when in std environment.
	MaybeSerializeDebug: Debug, DeserializeOwned, Serialize;

	/// A type that implements Serialize and Debug when in std environment.
	MaybeSerializeDebugButNotDeserialize: Debug, Serialize
);

/// A type that provides a randomness beacon.
pub trait RandomnessBeacon {
	/// Returns 32 bytes of random data. The output will change eventually, but
	/// is not guaranteed to be different between any two calls.
	///
	/// # Security
	///
	/// This MUST NOT be used for gambling, as it can be influenced by a
	/// malicious validator in the short term.  It MAY be used in many
	/// cryptographic protocols, however, so long as one remembers that this
	/// (like everything else on-chain) is public.  For example, it can be
	/// used where a number is needed that cannot have been chosen by an
	/// adversary, for purposes such as public-coin zero-knowledge proofs.
	fn random() -> [u8; 32];
}

/// A type that can be used in runtime structures.
pub trait Member: Send + Sync + Sized + MaybeDebug + Eq + PartialEq + Clone + 'static {}
impl<T: Send + Sync + Sized + MaybeDebug + Eq + PartialEq + Clone + 'static> Member for T {}

/// Determine if a `MemberId` is a valid member.
pub trait IsMember<MemberId> {
	/// Is the given `MemberId` a valid member?
	fn is_member(member_id: &MemberId) -> bool;
}

/// Something which fulfills the abstract idea of a Substrate header. It has types for a `Number`,
/// a `Hash` and a `Digest`. It provides access to an `extrinsics_root`, `state_root` and
/// `parent_hash`, as well as a `digest` and a block `number`.
///
/// You can also create a `new` one from those fields.
pub trait Header: Clone + Send + Sync + Codec + Eq + MaybeSerializeDebugButNotDeserialize + 'static {
	/// Header number.
	type Number: Member + MaybeSerializeDebug + ::rstd::hash::Hash + Copy + MaybeDisplay + SimpleArithmetic + Codec;
	/// Header hash type
	type Hash: Member + MaybeSerializeDebug + ::rstd::hash::Hash + Copy + MaybeDisplay + Default + SimpleBitOps + Codec + AsRef<[u8]> + AsMut<[u8]>;
	/// Hashing algorithm
	type Hashing: Hash<Output = Self::Hash>;

	/// Creates new header.
	fn new(
		number: Self::Number,
		extrinsics_root: Self::Hash,
		state_root: Self::Hash,
		parent_hash: Self::Hash,
		digest: Digest<Self::Hash>,
	) -> Self;

	/// Returns a reference to the header number.
	fn number(&self) -> &Self::Number;
	/// Sets the header number.
	fn set_number(&mut self, number: Self::Number);

	/// Returns a reference to the extrinsics root.
	fn extrinsics_root(&self) -> &Self::Hash;
	/// Sets the extrinsic root.
	fn set_extrinsics_root(&mut self, root: Self::Hash);

	/// Returns a reference to the state root.
	fn state_root(&self) -> &Self::Hash;
	/// Sets the state root.
	fn set_state_root(&mut self, root: Self::Hash);

	/// Returns a reference to the parent hash.
	fn parent_hash(&self) -> &Self::Hash;
	/// Sets the parent hash.
	fn set_parent_hash(&mut self, hash: Self::Hash);

	/// Returns a reference to the digest.
	fn digest(&self) -> &Digest<Self::Hash>;
	/// Get a mutable reference to the digest.
	fn digest_mut(&mut self) -> &mut Digest<Self::Hash>;

	/// Returns the hash of the header.
	fn hash(&self) -> Self::Hash {
		<Self::Hashing as Hash>::hash_of(self)
	}
}

/// Something which fulfills the abstract idea of a Substrate block. It has types for an
/// `Extrinsic` piece of information as well as a `Header`.
///
/// You can get an iterator over each of the `extrinsics` and retrieve the `header`.
pub trait Block: Clone + Send + Sync + Codec + Eq + MaybeSerializeDebugButNotDeserialize + 'static {
	/// Type of extrinsics.
	type Extrinsic: Member + Codec + Extrinsic + MaybeSerialize;
	/// Header type.
	type Header: Header<Hash=Self::Hash>;
	/// Block hash type.
	type Hash: Member + MaybeSerializeDebug + ::rstd::hash::Hash + Copy + MaybeDisplay + Default + SimpleBitOps + Codec + AsRef<[u8]> + AsMut<[u8]>;

	/// Returns a reference to the header.
	fn header(&self) -> &Self::Header;
	/// Returns a reference to the list of extrinsics.
	fn extrinsics(&self) -> &[Self::Extrinsic];
	/// Split the block into header and list of extrinsics.
	fn deconstruct(self) -> (Self::Header, Vec<Self::Extrinsic>);
	/// Creates new block from header and extrinsics.
	fn new(header: Self::Header, extrinsics: Vec<Self::Extrinsic>) -> Self;
	/// Returns the hash of the block.
	fn hash(&self) -> Self::Hash {
		<<Self::Header as Header>::Hashing as Hash>::hash_of(self.header())
	}
}

/// Something that acts like an `Extrinsic`.
pub trait Extrinsic: Sized {
	/// The function call.
	type Call;

	/// The payload we carry for signed extrinsics.
	///
	/// Usually it will contain a `Signature` and
	/// may include some additional data that are specific to signed
	/// extrinsics.
	type SignaturePayload;

	/// Is this `Extrinsic` signed?
	/// If no information are available about signed/unsigned, `None` should be returned.
	fn is_signed(&self) -> Option<bool> { None }

	/// Create new instance of the extrinsic.
	///
	/// Extrinsics can be split into:
	/// 1. Inherents (no signature; created by validators during block production)
	/// 2. Unsigned Transactions (no signature; represent "system calls" or other special kinds of calls)
	/// 3. Signed Transactions (with signature; a regular transactions with known origin)
	fn new(_call: Self::Call, _signed_data: Option<Self::SignaturePayload>) -> Option<Self> { None }
}

/// Extract the hashing type for a block.
pub type HashFor<B> = <<B as Block>::Header as Header>::Hashing;
/// Extract the number type for a block.
pub type NumberFor<B> = <<B as Block>::Header as Header>::Number;
/// Extract the digest type for a block.
pub type DigestFor<B> = Digest<<<B as Block>::Header as Header>::Hash>;
/// Extract the digest item type for a block.
pub type DigestItemFor<B> = DigestItem<<<B as Block>::Header as Header>::Hash>;

/// A "checkable" piece of information, used by the standard Substrate Executive in order to
/// check the validity of a piece of extrinsic information, usually by verifying the signature.
/// Implement for pieces of information that require some additional context `Context` in order to be
/// checked.
pub trait Checkable<Context>: Sized {
	/// Returned if `check` succeeds.
	type Checked;

	/// Check self, given an instance of Context.
	fn check(self, c: &Context) -> Result<Self::Checked, TransactionValidityError>;
}

/// A "checkable" piece of information, used by the standard Substrate Executive in order to
/// check the validity of a piece of extrinsic information, usually by verifying the signature.
/// Implement for pieces of information that don't require additional context in order to be
/// checked.
pub trait BlindCheckable: Sized {
	/// Returned if `check` succeeds.
	type Checked;

	/// Check self.
	fn check(self) -> Result<Self::Checked, TransactionValidityError>;
}

// Every `BlindCheckable` is also a `StaticCheckable` for arbitrary `Context`.
impl<T: BlindCheckable, Context> Checkable<Context> for T {
	type Checked = <Self as BlindCheckable>::Checked;

	fn check(self, _c: &Context) -> Result<Self::Checked, TransactionValidityError> {
		BlindCheckable::check(self)
	}
}

/// Result of a module function call; either nothing (functions are only called for "side effects")
/// or an error message.
pub type DispatchResult<Error> = result::Result<(), Error>;

/// A lazy call (module function and argument values) that can be executed via its `dispatch`
/// method.
pub trait Dispatchable {
	/// Every function call from your runtime has an origin, which specifies where the extrinsic was
	/// generated from. In the case of a signed extrinsic (transaction), the origin contains an
	/// identifier for the caller. The origin can be empty in the case of an inherent extrinsic.
	type Origin;
	/// ...
	type Trait;
	/// The error type returned by this dispatchable.
	type Error: Into<crate::DispatchError>;
	/// Actually dispatch this call and result the result of it.
	fn dispatch(self, origin: Self::Origin) -> DispatchResult<Self::Error>;
}

/// Means by which a transaction may be extended. This type embodies both the data and the logic
/// that should be additionally associated with the transaction. It should be plain old data.
pub trait SignedExtension: Codec + MaybeDebug + Sync + Send + Clone + Eq + PartialEq {
	/// The type which encodes the sender identity.
	type AccountId;

	/// The type which encodes the call to be dispatched.
	type Call;

	/// Any additional data that will go into the signed payload. This may be created dynamically
	/// from the transaction using the `additional_signed` function.
	type AdditionalSigned: Encode;

	/// The type that encodes information that can be passed from pre_dispatch to post-dispatch.
	type Pre: Default;

	/// Construct any additional data that should be in the signed payload of the transaction. Can
	/// also perform any pre-signature-verification checks and return an error if needed.
	fn additional_signed(&self) -> Result<Self::AdditionalSigned, TransactionValidityError>;

	/// Validate a signed transaction for the transaction queue.
	///
	/// This function can be called frequently by the transaction queue,
	/// to obtain transaction validity against current state.
	/// It should perform all checks that determine a valid transaction,
	/// that can pay for it's execution and quickly eliminate ones
	/// that are stale or incorrect.
	///
	/// Make sure to perform the same checks in `pre_dispatch` function.
	fn validate(
		&self,
		_who: &Self::AccountId,
		_call: &Self::Call,
		_info: DispatchInfo,
		_len: usize,
	) -> TransactionValidity {
		Ok(ValidTransaction::default())
	}

	/// Do any pre-flight stuff for a signed transaction.
	///
	/// Note this function by default delegates to `validate`, so that
	/// all checks performed for the transaction queue are also performed during
	/// the dispatch phase (applying the extrinsic).
	///
	/// If you ever override this function, you need to make sure to always
	/// perform the same validation as in `validate`.
	fn pre_dispatch(
		self,
		who: &Self::AccountId,
		call: &Self::Call,
		info: DispatchInfo,
		len: usize,
	) -> Result<Self::Pre, crate::ApplyError> {
		self.validate(who, call, info, len)
			.map(|_| Self::Pre::default())
			.map_err(Into::into)
	}

	/// Validate an unsigned transaction for the transaction queue.
	///
	/// Normally the default implementation is fine since `ValidateUnsigned`
	/// is a better way of recognising and validating unsigned transactions.
	///
	/// This function can be called frequently by the transaction queue,
	/// to obtain transaction validity against current state.
	/// It should perform all checks that determine a valid unsigned transaction,
	/// and quickly eliminate ones that are stale or incorrect.
	///
	/// Make sure to perform the same checks in `pre_dispatch_unsigned` function.
	fn validate_unsigned(
		_call: &Self::Call,
		_info: DispatchInfo,
		_len: usize,
	) -> TransactionValidity {
		Ok(ValidTransaction::default())
	}

	/// Do any pre-flight stuff for a unsigned transaction.
	///
	/// Note this function by default delegates to `validate_unsigned`, so that
	/// all checks performed for the transaction queue are also performed during
	/// the dispatch phase (applying the extrinsic).
	///
	/// If you ever override this function, you need to make sure to always
	/// perform the same validation as in `validate_unsigned`.
	fn pre_dispatch_unsigned(
		call: &Self::Call,
		info: DispatchInfo,
		len: usize,
	) -> Result<Self::Pre, crate::ApplyError> {
		Self::validate_unsigned(call, info, len)
			.map(|_| Self::Pre::default())
			.map_err(Into::into)
	}

	/// Do any post-flight stuff for a transaction.
	fn post_dispatch(_pre: Self::Pre, _info: DispatchInfo, _len: usize) { }
}

/// An error that is returned by a dispatchable function of a module.
pub trait ModuleDispatchError {
	/// Convert this error to an `u8`.
	///
	/// The `u8` corresponds to the index of the variant in the error enum.
	fn as_u8(&self) -> u8;

	/// Convert the error to a `&'static str`.
	fn as_str(&self) -> &'static str;
}

#[impl_for_tuples(1, 12)]
impl<AccountId, Call> SignedExtension for Tuple {
	for_tuples!( where #( Tuple: SignedExtension<AccountId=AccountId, Call=Call> )* );
	type AccountId = AccountId;
	type Call = Call;
	for_tuples!( type AdditionalSigned = ( #( Tuple::AdditionalSigned ),* ); );
	for_tuples!( type Pre = ( #( Tuple::Pre ),* ); );

	fn additional_signed(&self) -> Result<Self::AdditionalSigned, TransactionValidityError> {
		Ok(for_tuples!( ( #( Tuple.additional_signed()? ),* ) ))
	}

	fn validate(
		&self,
		who: &Self::AccountId,
		call: &Self::Call,
		info: DispatchInfo,
		len: usize,
	) -> TransactionValidity {
		let valid = ValidTransaction::default();
		for_tuples!( #( let valid = valid.combine_with(Tuple.validate(who, call, info, len)?); )* );
		Ok(valid)
	}

	fn pre_dispatch(self, who: &Self::AccountId, call: &Self::Call, info: DispatchInfo, len: usize)
		-> Result<Self::Pre, crate::ApplyError>
	{
		Ok(for_tuples!( ( #( Tuple.pre_dispatch(who, call, info, len)? ),* ) ))
	}

	fn validate_unsigned(
		call: &Self::Call,
		info: DispatchInfo,
		len: usize,
	) -> TransactionValidity {
		let valid = ValidTransaction::default();
		for_tuples!( #( let valid = valid.combine_with(Tuple::validate_unsigned(call, info, len)?); )* );
		Ok(valid)
	}

	fn pre_dispatch_unsigned(
		call: &Self::Call,
		info: DispatchInfo,
		len: usize,
	) -> Result<Self::Pre, crate::ApplyError> {
		Ok(for_tuples!( ( #( Tuple::pre_dispatch_unsigned(call, info, len)? ),* ) ))
	}

	fn post_dispatch(
		pre: Self::Pre,
		info: DispatchInfo,
		len: usize,
	) {
		for_tuples!( #( Tuple::post_dispatch(pre.Tuple, info, len); )* )
	}
}

/// Only for bare bone testing when you don't care about signed extensions at all.
#[cfg(feature = "std")]
impl SignedExtension for () {
	type AccountId = u64;
	type AdditionalSigned = ();
	type Call = ();
	type Pre = ();
	fn additional_signed(&self) -> rstd::result::Result<(), TransactionValidityError> { Ok(()) }
}

/// An "executable" piece of information, used by the standard Substrate Executive in order to
/// enact a piece of extrinsic information by marshalling and dispatching to a named function
/// call.
///
/// Also provides information on to whom this information is attributable and an index that allows
/// each piece of attributable information to be disambiguated.
pub trait Applyable: Sized + Send + Sync {
	/// Id of the account that is responsible for this piece of information (sender).
	type AccountId: Member + MaybeDisplay;

	/// Type by which we can dispatch. Restricts the UnsignedValidator type.
	type Call;

	/// Returns a reference to the sender if any.
	fn sender(&self) -> Option<&Self::AccountId>;

	/// Checks to see if this is a valid *transaction*. It returns information on it if so.
	fn validate<V: ValidateUnsigned<Call=Self::Call>>(
		&self,
		info: DispatchInfo,
		len: usize,
	) -> TransactionValidity;

	/// Executes all necessary logic needed prior to dispatch and deconstructs into function call,
	/// index and sender.
	fn apply(
		self,
		info: DispatchInfo,
		len: usize,
	) -> crate::ApplyResult;
}

/// Auxiliary wrapper that holds an api instance and binds it to the given lifetime.
pub struct ApiRef<'a, T>(T, rstd::marker::PhantomData<&'a ()>);

impl<'a, T> From<T> for ApiRef<'a, T> {
	fn from(api: T) -> Self {
		ApiRef(api, Default::default())
	}
}

impl<'a, T> rstd::ops::Deref for ApiRef<'a, T> {
	type Target = T;

	fn deref(&self) -> &Self::Target {
		&self.0
	}
}

impl<'a, T> rstd::ops::DerefMut for ApiRef<'a, T> {
	fn deref_mut(&mut self) -> &mut T {
		&mut self.0
	}
}

/// Something that provides a runtime api.
pub trait ProvideRuntimeApi {
	/// The concrete type that provides the api.
	type Api;

	/// Returns the runtime api.
	/// The returned instance will keep track of modifications to the storage. Any successful
	/// call to an api function, will `commit` its changes to an internal buffer. Otherwise,
	/// the modifications will be `discarded`. The modifications will not be applied to the
	/// storage, even on a `commit`.
	fn runtime_api<'a>(&'a self) -> ApiRef<'a, Self::Api>;
}

/// A marker trait for something that knows the type of the runtime block.
pub trait GetRuntimeBlockType {
	/// The `RuntimeBlock` type.
	type RuntimeBlock: self::Block;
}

/// A marker trait for something that knows the type of the node block.
pub trait GetNodeBlockType {
	/// The `NodeBlock` type.
	type NodeBlock: self::Block;
}

/// Something that provides information about a runtime api.
pub trait RuntimeApiInfo {
	/// The identifier of the runtime api.
	const ID: [u8; 8];
	/// The version of the runtime api.
	const VERSION: u32;
}

/// Something that can validate unsigned extrinsics for the transaction pool.
///
/// Note that any checks done here are only used for determining the validity of
/// the transaction for the transaction pool.
/// During block execution phase one need to perform the same checks anyway,
/// since this function is not being called.
pub trait ValidateUnsigned {
	/// The call to validate
	type Call;

	/// Return the validity of the call
	///
	/// This doesn't execute any side-effects; it merely checks
	/// whether the transaction would panic if it were included or not.
	///
	/// Changes made to storage should be discarded by caller.
	fn validate_unsigned(call: &Self::Call) -> TransactionValidity;
}

/// Opaque datatype that may be destructured into a series of raw byte slices (which represent
/// individual keys).
pub trait OpaqueKeys: Clone {
	/// An iterator over the type IDs of keys that this holds.
	type KeyTypeIds: IntoIterator<Item=super::KeyTypeId>;

	/// Return an iterator over the key-type IDs supported by this set.
	fn key_ids() -> Self::KeyTypeIds;
	/// Get the raw bytes of key with key-type ID `i`.
	fn get_raw(&self, i: super::KeyTypeId) -> &[u8];
	/// Get the decoded key with index `i`.
	fn get<T: Decode>(&self, i: super::KeyTypeId) -> Option<T> {
		T::decode(&mut self.get_raw(i)).ok()
	}
	/// Verify a proof of ownership for the keys.
	fn ownership_proof_is_valid(&self, _proof: &[u8]) -> bool { true }
}

/// Input that adds infinite number of zero after wrapped input.
struct TrailingZeroInput<'a>(&'a [u8]);

impl<'a> codec::Input for TrailingZeroInput<'a> {
	fn remaining_len(&mut self) -> Result<Option<usize>, codec::Error> {
		Ok(None)
	}

	fn read(&mut self, into: &mut [u8]) -> Result<(), codec::Error> {
		let len_from_inner = into.len().min(self.0.len());
		into[..len_from_inner].copy_from_slice(&self.0[..len_from_inner]);
		for i in &mut into[len_from_inner..] {
			*i = 0;
		}
		self.0 = &self.0[len_from_inner..];

		Ok(())
	}
}

/// This type can be converted into and possibly from an AccountId (which itself is generic).
pub trait AccountIdConversion<AccountId>: Sized {
	/// Convert into an account ID. This is infallible.
	fn into_account(&self) -> AccountId { self.into_sub_account(&()) }

	/// Try to convert an account ID into this type. Might not succeed.
	fn try_from_account(a: &AccountId) -> Option<Self> {
		Self::try_from_sub_account::<()>(a).map(|x| x.0)
	}

	/// Convert this value amalgamated with the a secondary "sub" value into an account ID. This is
	/// infallible.
	///
	/// NOTE: The account IDs from this and from `into_account` are *not* guaranteed to be distinct
	/// for any given value of `self`, nor are different invocations to this with different types
	/// `T`. For example, the following will all encode to the same account ID value:
	/// - `self.into_sub_account(0u32)`
	/// - `self.into_sub_account(vec![0u8; 0])`
	/// - `self.into_account()`
	fn into_sub_account<S: Encode>(&self, sub: S) -> AccountId;

	/// Try to convert an account ID into this type. Might not succeed.
	fn try_from_sub_account<S: Decode>(x: &AccountId) -> Option<(Self, S)>;
}

/// Provide a simple 4 byte identifier for a type.
pub trait TypeId {
	/// Simple 4 byte identifier.
	const TYPE_ID: [u8; 4];
}

/// Format is TYPE_ID ++ encode(parachain ID) ++ 00.... where 00... is indefinite trailing zeroes to
/// fill AccountId.
impl<T: Encode + Decode + Default, Id: Encode + Decode + TypeId> AccountIdConversion<T> for Id {
	fn into_sub_account<S: Encode>(&self, sub: S) -> T {
		(Id::TYPE_ID, self, sub).using_encoded(|b|
			T::decode(&mut TrailingZeroInput(b))
		).unwrap_or_default()
	}

	fn try_from_sub_account<S: Decode>(x: &T) -> Option<(Self, S)> {
		x.using_encoded(|d| {
			if &d[0..4] != Id::TYPE_ID { return None }
			let mut cursor = &d[4..];
			let result = Decode::decode(&mut cursor).ok()?;
			if cursor.iter().all(|x| *x == 0) {
				Some(result)
			} else {
				None
			}
		})
	}
}

#[cfg(test)]
mod tests {
	use super::AccountIdConversion;
	use crate::codec::{Encode, Decode, Input};

	#[derive(Encode, Decode, Default, PartialEq, Debug)]
	struct U32Value(u32);
	impl super::TypeId for U32Value {
		const TYPE_ID: [u8; 4] = [0x0d, 0xf0, 0xfe, 0xca];
	}
	// cafef00d

	#[derive(Encode, Decode, Default, PartialEq, Debug)]
	struct U16Value(u16);
	impl super::TypeId for U16Value {
		const TYPE_ID: [u8; 4] = [0xfe, 0xca, 0x0d, 0xf0];
	}
	// f00dcafe

	type AccountId = u64;

	#[test]
	fn into_account_should_work() {
		let r: AccountId = U32Value::into_account(&U32Value(0xdeadbeef));
		assert_eq!(r, 0x_deadbeef_cafef00d);
	}

	#[test]
	fn try_from_account_should_work() {
		let r = U32Value::try_from_account(&0x_deadbeef_cafef00d_u64);
		assert_eq!(r.unwrap(), U32Value(0xdeadbeef));
	}

	#[test]
	fn into_account_with_fill_should_work() {
		let r: AccountId = U16Value::into_account(&U16Value(0xc0da));
		assert_eq!(r, 0x_0000_c0da_f00dcafe);
	}

	#[test]
	fn try_from_account_with_fill_should_work() {
		let r = U16Value::try_from_account(&0x0000_c0da_f00dcafe_u64);
		assert_eq!(r.unwrap(), U16Value(0xc0da));
	}

	#[test]
	fn bad_try_from_account_should_fail() {
		let r = U16Value::try_from_account(&0x0000_c0de_baadcafe_u64);
		assert!(r.is_none());
		let r = U16Value::try_from_account(&0x0100_c0da_f00dcafe_u64);
		assert!(r.is_none());
	}

	#[test]
	fn trailing_zero_should_work() {
		let mut t = super::TrailingZeroInput(&[1, 2, 3]);
		assert_eq!(t.remaining_len(), Ok(None));
		let mut buffer = [0u8; 2];
		assert_eq!(t.read(&mut buffer), Ok(()));
		assert_eq!(t.remaining_len(), Ok(None));
		assert_eq!(buffer, [1, 2]);
		assert_eq!(t.read(&mut buffer), Ok(()));
		assert_eq!(t.remaining_len(), Ok(None));
		assert_eq!(buffer, [3, 0]);
		assert_eq!(t.read(&mut buffer), Ok(()));
		assert_eq!(t.remaining_len(), Ok(None));
		assert_eq!(buffer, [0, 0]);
	}
}

/// Calls a given macro a number of times with a set of fixed params and an incrementing numeral.
/// e.g.
/// ```nocompile
/// count!(println ("{}",) foo, bar, baz);
/// // Will result in three `println!`s: "0", "1" and "2".
/// ```
#[macro_export]
macro_rules! count {
	($f:ident ($($x:tt)*) ) => ();
	($f:ident ($($x:tt)*) $x1:tt) => { $f!($($x)* 0); };
	($f:ident ($($x:tt)*) $x1:tt, $x2:tt) => { $f!($($x)* 0); $f!($($x)* 1); };
	($f:ident ($($x:tt)*) $x1:tt, $x2:tt, $x3:tt) => { $f!($($x)* 0); $f!($($x)* 1); $f!($($x)* 2); };
	($f:ident ($($x:tt)*) $x1:tt, $x2:tt, $x3:tt, $x4:tt) => {
		$f!($($x)* 0); $f!($($x)* 1); $f!($($x)* 2); $f!($($x)* 3);
	};
	($f:ident ($($x:tt)*) $x1:tt, $x2:tt, $x3:tt, $x4:tt, $x5:tt) => {
		$f!($($x)* 0); $f!($($x)* 1); $f!($($x)* 2); $f!($($x)* 3); $f!($($x)* 4);
	};
}

/// Implement `OpaqueKeys` for a described struct.
/// Would be much nicer for this to be converted to `derive` code.
///
/// Every field type must be equivalent implement `as_ref()`, which is expected
/// to hold the standard SCALE-encoded form of that key. This is typically
/// just the bytes of the key.
///
/// ```rust
/// use sr_primitives::{impl_opaque_keys, key_types, KeyTypeId, app_crypto::{sr25519, ed25519}};
///
/// impl_opaque_keys! {
/// 	pub struct Keys {
/// 		#[id(key_types::ED25519)]
/// 		pub ed25519: ed25519::AppPublic,
/// 		#[id(key_types::SR25519)]
/// 		pub sr25519: sr25519::AppPublic,
/// 	}
/// }
/// ```
#[macro_export]
macro_rules! impl_opaque_keys {
	(
		pub struct $name:ident {
			$(
				#[id($key_id:expr)]
				pub $field:ident: $type:ty,
			)*
		}
	) => {
		#[derive(Default, Clone, PartialEq, Eq, $crate::codec::Encode, $crate::codec::Decode)]
		#[cfg_attr(feature = "std", derive(Debug, $crate::serde::Serialize, $crate::serde::Deserialize))]
		pub struct $name {
			$(
				pub $field: $type,
			)*
		}

		impl $name {
			/// Generate a set of keys with optionally using the given seed.
			///
			/// The generated key pairs are stored in the keystore.
			///
			/// Returns the concatenated SCALE encoded public keys.
			pub fn generate(seed: Option<&str>) -> $crate::rstd::vec::Vec<u8> {
				let keys = Self{
					$(
						$field: <$type as $crate::app_crypto::RuntimeAppPublic>::generate_pair(seed),
					)*
				};
				$crate::codec::Encode::encode(&keys)
			}
		}

		impl $crate::traits::OpaqueKeys for $name {
			type KeyTypeIds = $crate::rstd::iter::Cloned<
				$crate::rstd::slice::Iter<'static, $crate::KeyTypeId>
			>;

			fn key_ids() -> Self::KeyTypeIds {
				[ $($key_id),* ].iter().cloned()
			}

			fn get_raw(&self, i: $crate::KeyTypeId) -> &[u8] {
				match i {
					$( i if i == $key_id => self.$field.as_ref(), )*
					_ => &[],
				}
			}
		}
	};
}<|MERGE_RESOLUTION|>--- conflicted
+++ resolved
@@ -39,12 +39,8 @@
 	Add, Sub, Mul, Div, Rem, AddAssign, SubAssign, MulAssign, DivAssign,
 	RemAssign, Shl, Shr
 };
-<<<<<<< HEAD
 use app_crypto::AppKey;
-=======
-use crate::AppKey;
 use impl_trait_for_tuples::impl_for_tuples;
->>>>>>> 1e48f407
 
 /// A lazy value.
 pub trait Lazy<T: ?Sized> {
