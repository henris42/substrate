// Copyright 2017-2019 Parity Technologies (UK) Ltd.
// This file is part of Substrate.

// Substrate is free software: you can redistribute it and/or modify
// it under the terms of the GNU General Public License as published by
// the Free Software Foundation, either version 3 of the License, or
// (at your option) any later version.

// Substrate is distributed in the hope that it will be useful,
// but WITHOUT ANY WARRANTY; without even the implied warranty of
// MERCHANTABILITY or FITNESS FOR A PARTICULAR PURPOSE.  See the
// GNU General Public License for more details.

// You should have received a copy of the GNU General Public License
// along with Substrate.  If not, see <http://www.gnu.org/licenses/>.

//! # Session Module
//!
//! The Session module allows validators to manage their session keys, provides a function for changing
//! the session length, and handles session rotation.
//!
//! - [`session::Trait`](./trait.Trait.html)
//! - [`Call`](./enum.Call.html)
//! - [`Module`](./struct.Module.html)
//!
//! ## Overview
//!
//! ### Terminology
//! <!-- Original author of paragraph: @gavofyork -->
//!
//! - **Session:** A session is a period of time that has a constant set of validators. Validators can only join
//! or exit the validator set at a session change. It is measured in block numbers. The block where a session is
//! ended is determined by the `ShouldSessionEnd` trait. When the session is ending, a new validator set
//! can be chosen by `OnSessionEnding` implementations.
//! - **Session key:** A session key is actually several keys kept together that provide the various signing
//! functions required by network authorities/validators in pursuit of their duties.
//! - **Validator ID:** Every account has an associated validator ID. For some simple staking systems, this
//! may just be the same as the account ID. For staking systems using a stash/controller model,
//! the validator ID would be the stash account ID of the controller.
//! - **Session key configuration process:** A session key is set using `set_key` for use in the
//! next session. It is stored in `NextKeyFor`, a mapping between the caller's `ValidatorId` and the session
//! keys provided. `set_key` allows users to set their session key prior to being selected as validator.
//! It is a public call since it uses `ensure_signed`, which checks that the origin is a signed account.
//! As such, the account ID of the origin stored in in `NextKeyFor` may not necessarily be associated with
//! a block author or a validator. The session keys of accounts are removed once their account balance is zero.
//! - **Validator set session key configuration process:** Each session we iterate through the current
//! set of validator account IDs to check if a session key was created for it in the previous session
//! using `set_key`. If it was then we call `set_authority` from the [Consensus module](../srml_consensus/index.html)
//! and pass it a set of session keys (each associated with an account ID) as the session keys for the new
//! validator set. Lastly, if the session key of the current authority does not match any session keys stored under
//! its validator index in the `AuthorityStorageVec` mapping, then we update the mapping with its session
//! key and update the saved list of original authorities if necessary
//! (see https://github.com/paritytech/substrate/issues/1290). Note: Authorities are stored in the Consensus module.
//! They are represented by a validator account ID index from the Session module and allocated with a session
//! key for the length of the session.
//! - **Session length change process:** At the start of the next session we allocate a session index and record the
//! timestamp when the session started. If a `NextSessionLength` was recorded in the previous session, we record
//! it as the new session length. Additionally, if the new session length differs from the length of the
//! next session then we record a `LastLengthChange`.
//! - **Session rotation configuration:** Configure as either a 'normal' (rewardable session where rewards are
//! applied) or 'exceptional' (slashable) session rotation.
//! - **Session rotation process:** The session is changed at the end of the final block of the current session
//! using the `on_finalize` method. It may be called by either an origin or internally from another runtime
//! module at the end of each block.
//!
//! ### Goals
//!
//! The Session module in Substrate is designed to make the following possible:
//!
//! - Set session keys of the validator set for the next session.
//! - Set the length of a session.
//! - Configure and switch between either normal or exceptional session rotations.
//!
//! ## Interface
//!
//! ### Dispatchable Functions
//!
//! - `set_key` - Set a validator's session key for the next session.
//! - `set_length` - Set a new session length to be applied upon the next session change.
//! - `force_new_session` - Force a new session that should be considered either a normal (rewardable)
//! or exceptional rotation.
//! - `on_finalize` - Called when a block is finalized. Will rotate session if it is the last
//! block of the current session.
//!
//! ### Public Functions
//!
//! - `validator_count` - Get the current number of validators.
//! - `last_length_change` - Get the block number when the session length last changed.
//! - `apply_force_new_session` - Force a new session. Can be called by other runtime modules.
//! - `set_validators` - Set the current set of validators. Can only be called by the Staking module.
//! - `check_rotate_session` - Rotate the session and apply rewards if necessary. Called after the Staking
//! module updates the authorities to the new validator set.
//! - `rotate_session` - Change to the next session. Register the new authority set. Update session keys.
//! Enact session length change if applicable.
//! - `ideal_session_duration` - Get the time of an ideal session.
//! - `blocks_remaining` - Get the number of blocks remaining in the current session,
//! excluding the current block.
//!
//! ## Usage
//!
//! ### Example from the SRML
//!
//! The [Staking module](../srml_staking/index.html) uses the Session module to get the validator set.
//!
//! ```
//! use srml_session as session;
//! # fn not_executed<T: session::Trait>() {
//!
//! let validators = <session::Module<T>>::validators();
//! # }
//! # fn main(){}
//! ```
//!
//! ## Related Modules
//!
//! - [Consensus](../srml_consensus/index.html)
//! - [Staking](../srml_staking/index.html)
//! - [Timestamp](../srml_timestamp/index.html)

#![cfg_attr(not(feature = "std"), no_std)]

use rstd::{prelude::*, marker::PhantomData, ops::{Sub, Rem}};
use codec::Decode;
use sr_primitives::{KeyTypeId, RuntimeAppPublic};
use sr_primitives::weights::SimpleDispatchInfo;
use sr_primitives::traits::{Convert, Zero, Member, OpaqueKeys};
use sr_staking_primitives::SessionIndex;
use support::{
	dispatch::Result, ConsensusEngineId, StorageValue, StorageDoubleMap, decl_module, decl_event,
	decl_storage,
};
use support::{ensure, traits::{OnFreeBalanceZero, Get, FindAuthor}, Parameter};
use system::{self, ensure_signed};

#[cfg(test)]
mod mock;

#[cfg(feature = "historical")]
pub mod historical;

/// Decides whether the session should be ended.
pub trait ShouldEndSession<BlockNumber> {
	/// Return `true` if the session should be ended.
	fn should_end_session(now: BlockNumber) -> bool;
}

/// Ends the session after a fixed period of blocks.
///
/// The first session will have length of `Offset`, and
/// the following sessions will have length of `Period`.
/// This may prove nonsensical if `Offset` >= `Period`.
pub struct PeriodicSessions<
	Period,
	Offset,
>(PhantomData<(Period, Offset)>);

impl<
	BlockNumber: Rem<Output=BlockNumber> + Sub<Output=BlockNumber> + Zero + PartialOrd,
	Period: Get<BlockNumber>,
	Offset: Get<BlockNumber>,
> ShouldEndSession<BlockNumber> for PeriodicSessions<Period, Offset> {
	fn should_end_session(now: BlockNumber) -> bool {
		let offset = Offset::get();
		now >= offset && ((now - offset) % Period::get()).is_zero()
	}
}

/// An event handler for when the session is ending.
/// TODO [slashing] consider renaming to OnSessionStarting
pub trait OnSessionEnding<ValidatorId> {
	/// Handle the fact that the session is ending, and optionally provide the new validator set.
	///
	/// Even if the validator-set is the same as before, if any underlying economic
	/// conditions have changed (i.e. stake-weights), the new validator set must be returned.
	/// This is necessary for consensus engines making use of the session module to
	/// issue a validator-set change so misbehavior can be provably associated with the new
	/// economic conditions as opposed to the old.
	///
	/// `ending_index` is the index of the currently ending session.
	/// The returned validator set, if any, will not be applied until `will_apply_at`.
	/// `will_apply_at` is guaranteed to be at least `ending_index + 1`, since session indices don't
	/// repeat, but it could be some time after in case we are staging authority set changes.
	fn on_session_ending(
		ending_index: SessionIndex,
		will_apply_at: SessionIndex
	) -> Option<Vec<ValidatorId>>;
}

impl<A> OnSessionEnding<A> for () {
	fn on_session_ending(_: SessionIndex, _: SessionIndex) -> Option<Vec<A>> { None }
}

/// Handler for session lifecycle events.
pub trait SessionHandler<ValidatorId> {
	/// The given validator set will be used for the genesis session.
	/// It is guaranteed that the given validator set will also be used
	/// for the second session, therefore the first call to `on_new_session`
	/// should provide the same validator set.
	fn on_genesis_session<Ks: OpaqueKeys>(validators: &[(ValidatorId, Ks)]);

	/// Session set has changed; act appropriately. Note that this can be called
	/// before initialization of your module.
	///
	/// `changed` is true whenever any of the session keys or underlying economic
	/// identities or weightings behind those keys has changed.
	fn on_new_session<Ks: OpaqueKeys>(
		changed: bool,
		validators: &[(ValidatorId, Ks)],
		queued_validators: &[(ValidatorId, Ks)],
	);

	/// A notification for end of the session.
	///
	/// Note it is triggered before any `OnSessionEnding` handlers,
	/// so we can still affect the validator set.
	fn on_before_session_ending() {}

	/// A validator got disabled. Act accordingly until a new session begins.
	fn on_disabled(validator_index: usize);
}

/// A session handler for specific key type.
pub trait OneSessionHandler<ValidatorId> {
	/// The key type expected.
	type Key: Decode + Default + RuntimeAppPublic;

	fn on_genesis_session<'a, I: 'a>(validators: I)
		where I: Iterator<Item=(&'a ValidatorId, Self::Key)>, ValidatorId: 'a;

	/// Session set has changed; act appropriately. Note that this can be called
	/// before initialization of your module.
	///
	/// `changed` is true when at least one of the session keys
	/// or the underlying economic identities/distribution behind one the
	/// session keys has changed, false otherwise.
	///
	/// The `validators` are the validators of the incoming session, and `queued_validators`
	/// will follow.
	fn on_new_session<'a, I: 'a>(
		changed: bool,
		validators: I,
		queued_validators: I,
	) where I: Iterator<Item=(&'a ValidatorId, Self::Key)>, ValidatorId: 'a;


	/// A notification for end of the session.
	///
	/// Note it is triggered before any `OnSessionEnding` handlers,
	/// so we can still affect the validator set.
	fn on_before_session_ending() {}

	/// A validator got disabled. Act accordingly until a new session begins.
	fn on_disabled(_validator_index: usize);
}

#[impl_trait_for_tuples::impl_for_tuples(30)]
#[tuple_types_no_default_trait_bound]
impl<AId> SessionHandler<AId> for Tuple {
	for_tuples!( where #( Tuple: OneSessionHandler<AId> )* );

<<<<<<< HEAD
	( $($t:ident)* ) => {
		impl<AId, $( $t: OneSessionHandler<AId> ),*> SessionHandler<AId> for ( $( $t , )* ) {
			fn on_genesis_session<Ks: OpaqueKeys>(validators: &[(AId, Ks)]) {
				$(
					let our_keys: Box<dyn Iterator<Item=_>> = Box::new(validators.iter()
						.map(|k| (&k.0, k.1.get::<$t::Key>(<$t::Key as RuntimeAppPublic>::ID)
							.unwrap_or_default())));

					$t::on_genesis_session(our_keys);
				)*
			}
			fn on_new_session<Ks: OpaqueKeys>(
				changed: bool,
				validators: &[(AId, Ks)],
				queued_validators: &[(AId, Ks)],
			) {
				$(
					let our_keys: Box<dyn Iterator<Item=_>> = Box::new(validators.iter()
						.map(|k| (&k.0, k.1.get::<$t::Key>(<$t::Key as RuntimeAppPublic>::ID)
							.unwrap_or_default())));
					let queued_keys: Box<dyn Iterator<Item=_>> = Box::new(queued_validators.iter()
						.map(|k| (&k.0, k.1.get::<$t::Key>(<$t::Key as RuntimeAppPublic>::ID)
							.unwrap_or_default())));
					$t::on_new_session(changed, our_keys, queued_keys);
				)*
			}
=======
	fn on_genesis_session<Ks: OpaqueKeys>(validators: &[(AId, Ks)]) {
		for_tuples!(
			#(
				let our_keys: Box<dyn Iterator<Item=_>> = Box::new(validators.iter()
					.map(|k| (&k.0, k.1.get::<Tuple::Key>(<Tuple::Key as AppKey>::ID)
						.unwrap_or_default())));

				Tuple::on_genesis_session(our_keys);
			)*
		)
	}
>>>>>>> 1e48f407

	fn on_new_session<Ks: OpaqueKeys>(
		changed: bool,
		validators: &[(AId, Ks)],
		queued_validators: &[(AId, Ks)],
	) {
		for_tuples!(
			#(
				let our_keys: Box<dyn Iterator<Item=_>> = Box::new(validators.iter()
					.map(|k| (&k.0, k.1.get::<Tuple::Key>(<Tuple::Key as AppKey>::ID)
						.unwrap_or_default())));
				let queued_keys: Box<dyn Iterator<Item=_>> = Box::new(queued_validators.iter()
					.map(|k| (&k.0, k.1.get::<Tuple::Key>(<Tuple::Key as AppKey>::ID)
						.unwrap_or_default())));
				Tuple::on_new_session(changed, our_keys, queued_keys);
			)*
		)
	}

	fn on_before_session_ending() {
		for_tuples!( #( Tuple::on_before_session_ending(); )* )
	}

	fn on_disabled(i: usize) {
		for_tuples!( #( Tuple::on_disabled(i); )* )
	}
}

/// Handler for selecting the genesis validator set.
pub trait SelectInitialValidators<ValidatorId> {
	/// Returns the initial validator set. If `None` is returned
	/// all accounts that have session keys set in the genesis block
	/// will be validators.
	fn select_initial_validators() -> Option<Vec<ValidatorId>>;
}

/// Implementation of `SelectInitialValidators` that does nothing.
impl<V> SelectInitialValidators<V> for () {
	fn select_initial_validators() -> Option<Vec<V>> {
		None
	}
}

pub trait Trait: system::Trait {
	/// The overarching event type.
	type Event: From<Event> + Into<<Self as system::Trait>::Event>;

	/// A stable ID for a validator.
	type ValidatorId: Member + Parameter;

	/// A conversion to validator ID to account ID.
	type ValidatorIdOf: Convert<Self::AccountId, Option<Self::ValidatorId>>;

	/// Indicator for when to end the session.
	type ShouldEndSession: ShouldEndSession<Self::BlockNumber>;

	/// Handler for when a session is about to end.
	type OnSessionEnding: OnSessionEnding<Self::ValidatorId>;

	/// Handler when a session has changed.
	type SessionHandler: SessionHandler<Self::ValidatorId>;

	/// The keys.
	type Keys: OpaqueKeys + Member + Parameter + Default;

	/// Select initial validators.
	type SelectInitialValidators: SelectInitialValidators<Self::ValidatorId>;
}

const DEDUP_KEY_PREFIX: &[u8] = b":session:keys";

decl_storage! {
	trait Store for Module<T: Trait> as Session {
		/// The current set of validators.
		Validators get(validators): Vec<T::ValidatorId>;

		/// Current index of the session.
		CurrentIndex get(current_index): SessionIndex;

		/// True if the underlying economic identities or weighting behind the validators
		/// has changed in the queued validator set.
		QueuedChanged: bool;

		/// The queued keys for the next session. When the next session begins, these keys
		/// will be used to determine the validator's session keys.
		QueuedKeys get(queued_keys): Vec<(T::ValidatorId, T::Keys)>;

		/// The next session keys for a validator.
		///
		/// The first key is always `DEDUP_KEY_PREFIX` to have all the data in the same branch of
		/// the trie. Having all data in the same branch should prevent slowing down other queries.
		NextKeys: double_map hasher(twox_64_concat) Vec<u8>, blake2_256(T::ValidatorId) => Option<T::Keys>;

		/// The owner of a key. The second key is the `KeyTypeId` + the encoded key.
		///
		/// The first key is always `DEDUP_KEY_PREFIX` to have all the data in the same branch of
		/// the trie. Having all data in the same branch should prevent slowing down other queries.
		KeyOwner: double_map hasher(twox_64_concat) Vec<u8>, blake2_256((KeyTypeId, Vec<u8>)) => Option<T::ValidatorId>;
	}
	add_extra_genesis {
		config(keys): Vec<(T::ValidatorId, T::Keys)>;
		build(|config: &GenesisConfig<T>| {
			for (who, keys) in config.keys.iter().cloned() {
				assert!(
					<Module<T>>::load_keys(&who).is_none(),
					"genesis config contained duplicate validator {:?}", who,
				);

				<Module<T>>::do_set_keys(&who, keys)
					.expect("genesis config must not contain duplicates; qed");
			}

			let initial_validators = T::SelectInitialValidators::select_initial_validators()
				.unwrap_or_else(|| config.keys.iter().map(|(ref v, _)| v.clone()).collect());

			assert!(!initial_validators.is_empty(), "Empty validator set in genesis block!");

			let queued_keys: Vec<_> = initial_validators
				.iter()
				.cloned()
				.map(|v| (
					v.clone(),
					<Module<T>>::load_keys(&v).unwrap_or_default(),
				))
				.collect();

			// Tell everyone about the genesis session keys
			T::SessionHandler::on_genesis_session::<T::Keys>(&queued_keys);

			<Validators<T>>::put(initial_validators);
			<QueuedKeys<T>>::put(queued_keys);
		});
	}
}

decl_event!(
	pub enum Event {
		/// New session has happened. Note that the argument is the session index, not the block
		/// number as the type might suggest.
		NewSession(SessionIndex),
	}
);

decl_module! {
	pub struct Module<T: Trait> for enum Call where origin: T::Origin {
		/// Used as first key for `NextKeys` and `KeyOwner` to put all the data into the same branch
		/// of the trie.
		const DEDUP_KEY_PREFIX: &[u8] = DEDUP_KEY_PREFIX;

		fn deposit_event() = default;

		/// Sets the session key(s) of the function caller to `key`.
		/// Allows an account to set its session key prior to becoming a validator.
		/// This doesn't take effect until the next session.
		///
		/// The dispatch origin of this function must be signed.
		///
		/// # <weight>
		/// - O(log n) in number of accounts.
		/// - One extra DB entry.
		/// # </weight>
		#[weight = SimpleDispatchInfo::FixedNormal(150_000)]
		fn set_keys(origin, keys: T::Keys, proof: Vec<u8>) -> Result {
			let who = ensure_signed(origin)?;

			ensure!(keys.ownership_proof_is_valid(&proof), "invalid ownership proof");

			let who = match T::ValidatorIdOf::convert(who) {
				Some(val_id) => val_id,
				None => return Err("no associated validator ID for account."),
			};

			Self::do_set_keys(&who, keys)?;

			Ok(())
		}

		/// Called when a block is initialized. Will rotate session if it is the last
		/// block of the current session.
		fn on_initialize(n: T::BlockNumber) {
			if T::ShouldEndSession::should_end_session(n) {
				Self::rotate_session();
			}
		}
	}
}

impl<T: Trait> Module<T> {
	/// Move on to next session. Register new validator set and session keys. Changes
	/// to the validator set have a session of delay to take effect. This allows for
	/// equivocation punishment after a fork.
	pub fn rotate_session() {
		let session_index = CurrentIndex::get();

		let changed = QueuedChanged::get();

		// Inform the session handlers that a session is going to end.
		T::SessionHandler::on_before_session_ending();

		// Get queued session keys and validators.
		let session_keys = <QueuedKeys<T>>::get();
		let validators = session_keys.iter()
			.map(|(validator, _)| validator.clone())
			.collect::<Vec<_>>();
		<Validators<T>>::put(&validators);

		let applied_at = session_index + 2;

		// Get next validator set.
		let maybe_next_validators = T::OnSessionEnding::on_session_ending(session_index, applied_at);
		let (next_validators, next_identities_changed)
			= if let Some(validators) = maybe_next_validators
		{
			// NOTE: as per the documentation on `OnSessionEnding`, we consider
			// the validator set as having changed even if the validators are the
			// same as before, as underlying economic conditions may have changed.
			(validators, true)
		} else {
			(<Validators<T>>::get(), false)
		};

		// Increment session index.
		let session_index = session_index + 1;
		CurrentIndex::put(session_index);

		// Queue next session keys.
		let (queued_amalgamated, next_changed) = {
			// until we are certain there has been a change, iterate the prior
			// validators along with the current and check for changes
			let mut changed = next_identities_changed;

			let mut now_session_keys = session_keys.iter();
			let mut check_next_changed = |keys: &T::Keys| {
				if changed { return }
				// since a new validator set always leads to `changed` starting
				// as true, we can ensure that `now_session_keys` and `next_validators`
				// have the same length. this function is called once per iteration.
				if let Some(&(_, ref old_keys)) = now_session_keys.next() {
					if old_keys != keys {
						changed = true;
						return
					}
				}
			};
			let queued_amalgamated = next_validators.into_iter()
				.map(|a| {
					let k = Self::load_keys(&a).unwrap_or_default();
					check_next_changed(&k);
					(a, k)
				})
				.collect::<Vec<_>>();

			(queued_amalgamated, changed)
		};

		<QueuedKeys<T>>::put(queued_amalgamated.clone());
		QueuedChanged::put(next_changed);

		// Record that this happened.
		Self::deposit_event(Event::NewSession(session_index));

		// Tell everyone about the new session keys.
		T::SessionHandler::on_new_session::<T::Keys>(
			changed,
			&session_keys,
			&queued_amalgamated,
		);
	}

	/// Disable the validator of index `i`.
	pub fn disable_index(i: usize) {
		T::SessionHandler::on_disabled(i);
	}

	/// Disable the validator identified by `c`. (If using with the staking module, this would be
	/// their *stash* account.)
	pub fn disable(c: &T::ValidatorId) -> rstd::result::Result<(), ()> {
		Self::validators().iter().position(|i| i == c).map(Self::disable_index).ok_or(())
	}

	// perform the set_key operation, checking for duplicates.
	// does not set `Changed`.
	fn do_set_keys(who: &T::ValidatorId, keys: T::Keys) -> Result {
		let old_keys = Self::load_keys(&who);

		for id in T::Keys::key_ids() {
			let key = keys.get_raw(id);

			// ensure keys are without duplication.
			ensure!(
				Self::key_owner(id, key).map_or(true, |owner| &owner == who),
				"registered duplicate key"
			);

			if let Some(old) = old_keys.as_ref().map(|k| k.get_raw(id)) {
				if key == old {
					continue;
				}

				Self::clear_key_owner(id, old);
			}

			Self::put_key_owner(id, key, &who);
		}

		Self::put_keys(&who, &keys);

		Ok(())
	}

	fn prune_dead_keys(who: &T::ValidatorId) {
		if let Some(old_keys) = Self::take_keys(who) {
			for id in T::Keys::key_ids() {
				let key_data = old_keys.get_raw(id);
				Self::clear_key_owner(id, key_data);
			}
		}
	}

	fn load_keys(v: &T::ValidatorId) -> Option<T::Keys> {
		<NextKeys<T>>::get(DEDUP_KEY_PREFIX, v)
	}

	fn take_keys(v: &T::ValidatorId) -> Option<T::Keys> {
		<NextKeys<T>>::take(DEDUP_KEY_PREFIX, v)
	}

	fn put_keys(v: &T::ValidatorId, keys: &T::Keys) {
		<NextKeys<T>>::insert(DEDUP_KEY_PREFIX, v, keys);
	}

	fn key_owner(id: KeyTypeId, key_data: &[u8]) -> Option<T::ValidatorId> {
		<KeyOwner<T>>::get(DEDUP_KEY_PREFIX, &(id, key_data.to_vec()))
	}

	fn put_key_owner(id: KeyTypeId, key_data: &[u8], v: &T::ValidatorId) {
		<KeyOwner<T>>::insert(DEDUP_KEY_PREFIX, &(id, key_data.to_vec()), v)
	}

	fn clear_key_owner(id: KeyTypeId, key_data: &[u8]) {
		<KeyOwner<T>>::remove(DEDUP_KEY_PREFIX, &(id, key_data.to_vec()));
	}
}

impl<T: Trait> OnFreeBalanceZero<T::ValidatorId> for Module<T> {
	fn on_free_balance_zero(who: &T::ValidatorId) {
		Self::prune_dead_keys(who);
	}
}

/// Wraps the author-scraping logic for consensus engines that can recover
/// the canonical index of an author. This then transforms it into the
/// registering account-ID of that session key index.
pub struct FindAccountFromAuthorIndex<T, Inner>(rstd::marker::PhantomData<(T, Inner)>);

impl<T: Trait, Inner: FindAuthor<u32>> FindAuthor<T::ValidatorId>
	for FindAccountFromAuthorIndex<T, Inner>
{
	fn find_author<'a, I>(digests: I) -> Option<T::ValidatorId>
		where I: 'a + IntoIterator<Item=(ConsensusEngineId, &'a [u8])>
	{
		let i = Inner::find_author(digests)?;

		let validators = <Module<T>>::validators();
		validators.get(i as usize).map(|k| k.clone())
	}
}

#[cfg(test)]
mod tests {
	use super::*;
	use support::assert_ok;
	use runtime_io::with_externalities;
	use primitives::{Blake2Hasher, crypto::key_types::DUMMY};
	use sr_primitives::{
		traits::OnInitialize,
		testing::UintAuthorityId,
	};
	use mock::{
		NEXT_VALIDATORS, SESSION_CHANGED, TEST_SESSION_CHANGED, authorities, force_new_session,
		set_next_validators, set_session_length, session_changed, Test, Origin, System, Session,
		reset_before_session_end_called, before_session_end_called,
	};

	fn new_test_ext() -> runtime_io::TestExternalities<Blake2Hasher> {
		let mut t = system::GenesisConfig::default().build_storage::<Test>().unwrap();
		GenesisConfig::<Test> {
			keys: NEXT_VALIDATORS.with(|l|
				l.borrow().iter().cloned().map(|i| (i, UintAuthorityId(i).into())).collect()
			),
		}.assimilate_storage(&mut t).unwrap();
		runtime_io::TestExternalities::new(t)
	}

	fn initialize_block(block: u64) {
		SESSION_CHANGED.with(|l| *l.borrow_mut() = false);
		System::set_block_number(block);
		Session::on_initialize(block);
	}

	#[test]
	fn simple_setup_should_work() {
		with_externalities(&mut new_test_ext(), || {
			assert_eq!(authorities(), vec![UintAuthorityId(1), UintAuthorityId(2), UintAuthorityId(3)]);
			assert_eq!(Session::validators(), vec![1, 2, 3]);
		});
	}

	#[test]
	fn put_get_keys() {
		with_externalities(&mut new_test_ext(), || {
			Session::put_keys(&10, &UintAuthorityId(10).into());
			assert_eq!(Session::load_keys(&10), Some(UintAuthorityId(10).into()));
		})
	}

	#[test]
	fn keys_cleared_on_kill() {
		let mut ext = new_test_ext();
		with_externalities(&mut ext, || {
			assert_eq!(Session::validators(), vec![1, 2, 3]);
			assert_eq!(Session::load_keys(&1), Some(UintAuthorityId(1).into()));

			let id = DUMMY;
			assert_eq!(Session::key_owner(id, UintAuthorityId(1).get_raw(id)), Some(1));

			Session::on_free_balance_zero(&1);
			assert_eq!(Session::load_keys(&1), None);
			assert_eq!(Session::key_owner(id, UintAuthorityId(1).get_raw(id)), None);
		})
	}

	#[test]
	fn authorities_should_track_validators() {
		reset_before_session_end_called();

		with_externalities(&mut new_test_ext(), || {
			set_next_validators(vec![1, 2]);
			force_new_session();
			initialize_block(1);
			assert_eq!(Session::queued_keys(), vec![
				(1, UintAuthorityId(1).into()),
				(2, UintAuthorityId(2).into()),
			]);
			assert_eq!(Session::validators(), vec![1, 2, 3]);
			assert_eq!(authorities(), vec![UintAuthorityId(1), UintAuthorityId(2), UintAuthorityId(3)]);
			assert!(before_session_end_called());
			reset_before_session_end_called();

			force_new_session();
			initialize_block(2);
			assert_eq!(Session::queued_keys(), vec![
				(1, UintAuthorityId(1).into()),
				(2, UintAuthorityId(2).into()),
			]);
			assert_eq!(Session::validators(), vec![1, 2]);
			assert_eq!(authorities(), vec![UintAuthorityId(1), UintAuthorityId(2)]);
			assert!(before_session_end_called());
			reset_before_session_end_called();

			set_next_validators(vec![1, 2, 4]);
			assert_ok!(Session::set_keys(Origin::signed(4), UintAuthorityId(4).into(), vec![]));
			force_new_session();
			initialize_block(3);
			assert_eq!(Session::queued_keys(), vec![
				(1, UintAuthorityId(1).into()),
				(2, UintAuthorityId(2).into()),
				(4, UintAuthorityId(4).into()),
			]);
			assert_eq!(Session::validators(), vec![1, 2]);
			assert_eq!(authorities(), vec![UintAuthorityId(1), UintAuthorityId(2)]);
			assert!(before_session_end_called());

			force_new_session();
			initialize_block(4);
			assert_eq!(Session::queued_keys(), vec![
				(1, UintAuthorityId(1).into()),
				(2, UintAuthorityId(2).into()),
				(4, UintAuthorityId(4).into()),
			]);
			assert_eq!(Session::validators(), vec![1, 2, 4]);
			assert_eq!(authorities(), vec![UintAuthorityId(1), UintAuthorityId(2), UintAuthorityId(4)]);
		});
	}

	#[test]
	fn should_work_with_early_exit() {
		with_externalities(&mut new_test_ext(), || {
			set_session_length(10);

			initialize_block(1);
			assert_eq!(Session::current_index(), 0);

			initialize_block(2);
			assert_eq!(Session::current_index(), 0);

			force_new_session();
			initialize_block(3);
			assert_eq!(Session::current_index(), 1);

			initialize_block(9);
			assert_eq!(Session::current_index(), 1);

			initialize_block(10);
			assert_eq!(Session::current_index(), 2);
		});
	}

	#[test]
	fn session_change_should_work() {
		with_externalities(&mut new_test_ext(), || {
			// Block 1: No change
			initialize_block(1);
			assert_eq!(authorities(), vec![UintAuthorityId(1), UintAuthorityId(2), UintAuthorityId(3)]);

			// Block 2: Session rollover, but no change.
			initialize_block(2);
			assert_eq!(authorities(), vec![UintAuthorityId(1), UintAuthorityId(2), UintAuthorityId(3)]);

			// Block 3: Set new key for validator 2; no visible change.
			initialize_block(3);
			assert_ok!(Session::set_keys(Origin::signed(2), UintAuthorityId(5).into(), vec![]));
			assert_eq!(authorities(), vec![UintAuthorityId(1), UintAuthorityId(2), UintAuthorityId(3)]);

			// Block 4: Session rollover; no visible change.
			initialize_block(4);
			assert_eq!(authorities(), vec![UintAuthorityId(1), UintAuthorityId(2), UintAuthorityId(3)]);

			// Block 5: No change.
			initialize_block(5);
			assert_eq!(authorities(), vec![UintAuthorityId(1), UintAuthorityId(2), UintAuthorityId(3)]);

			// Block 6: Session rollover; authority 2 changes.
			initialize_block(6);
			assert_eq!(authorities(), vec![UintAuthorityId(1), UintAuthorityId(5), UintAuthorityId(3)]);
		});
	}

	#[test]
	fn duplicates_are_not_allowed() {
		with_externalities(&mut new_test_ext(), || {
			System::set_block_number(1);
			Session::on_initialize(1);
			assert!(Session::set_keys(Origin::signed(4), UintAuthorityId(1).into(), vec![]).is_err());
			assert!(Session::set_keys(Origin::signed(1), UintAuthorityId(10).into(), vec![]).is_ok());

			// is fine now that 1 has migrated off.
			assert!(Session::set_keys(Origin::signed(4), UintAuthorityId(1).into(), vec![]).is_ok());
		});
	}

	#[test]
	fn session_changed_flag_works() {
		reset_before_session_end_called();

		with_externalities(&mut new_test_ext(), || {
			TEST_SESSION_CHANGED.with(|l| *l.borrow_mut() = true);

			force_new_session();
			initialize_block(1);
			assert!(!session_changed());
			assert!(before_session_end_called());
			reset_before_session_end_called();

			force_new_session();
			initialize_block(2);
			assert!(!session_changed());
			assert!(before_session_end_called());
			reset_before_session_end_called();

			Session::disable_index(0);
			force_new_session();
			initialize_block(3);
			assert!(!session_changed());
			assert!(before_session_end_called());
			reset_before_session_end_called();

			force_new_session();
			initialize_block(4);
			assert!(session_changed());
			assert!(before_session_end_called());
			reset_before_session_end_called();

			force_new_session();
			initialize_block(5);
			assert!(!session_changed());
			assert!(before_session_end_called());
			reset_before_session_end_called();

			assert_ok!(Session::set_keys(Origin::signed(2), UintAuthorityId(5).into(), vec![]));
			force_new_session();
			initialize_block(6);
			assert!(!session_changed());
			assert!(before_session_end_called());
			reset_before_session_end_called();

			// changing the keys of a validator leads to change.
			assert_ok!(Session::set_keys(Origin::signed(69), UintAuthorityId(69).into(), vec![]));
			force_new_session();
			initialize_block(7);
			assert!(session_changed());
			assert!(before_session_end_called());
			reset_before_session_end_called();

			// while changing the keys of a non-validator does not.
			force_new_session();
			initialize_block(7);
			assert!(!session_changed());
			assert!(before_session_end_called());
			reset_before_session_end_called();
		});
	}

	#[test]
	fn periodic_session_works() {
		struct Period;
		struct Offset;

		impl Get<u64> for Period {
			fn get() -> u64 { 10 }
		}

		impl Get<u64> for Offset {
			fn get() -> u64 { 3 }
		}


		type P = PeriodicSessions<Period, Offset>;

		for i in 0..3 {
			assert!(!P::should_end_session(i));
		}

		assert!(P::should_end_session(3));

		for i in (1..10).map(|i| 3 + i) {
			assert!(!P::should_end_session(i));
		}

		assert!(P::should_end_session(13));
	}

	#[test]
	fn session_keys_generate_output_works_as_set_keys_input() {
		with_externalities(&mut new_test_ext(), || {
			let new_keys = mock::MockSessionKeys::generate(None);
			assert_ok!(
				Session::set_keys(
					Origin::signed(2),
					<mock::Test as Trait>::Keys::decode(&mut &new_keys[..]).expect("Decode keys"),
					vec![],
				)
			);
		});
	}
}<|MERGE_RESOLUTION|>--- conflicted
+++ resolved
@@ -258,46 +258,17 @@
 impl<AId> SessionHandler<AId> for Tuple {
 	for_tuples!( where #( Tuple: OneSessionHandler<AId> )* );
 
-<<<<<<< HEAD
-	( $($t:ident)* ) => {
-		impl<AId, $( $t: OneSessionHandler<AId> ),*> SessionHandler<AId> for ( $( $t , )* ) {
-			fn on_genesis_session<Ks: OpaqueKeys>(validators: &[(AId, Ks)]) {
-				$(
-					let our_keys: Box<dyn Iterator<Item=_>> = Box::new(validators.iter()
-						.map(|k| (&k.0, k.1.get::<$t::Key>(<$t::Key as RuntimeAppPublic>::ID)
-							.unwrap_or_default())));
-
-					$t::on_genesis_session(our_keys);
-				)*
-			}
-			fn on_new_session<Ks: OpaqueKeys>(
-				changed: bool,
-				validators: &[(AId, Ks)],
-				queued_validators: &[(AId, Ks)],
-			) {
-				$(
-					let our_keys: Box<dyn Iterator<Item=_>> = Box::new(validators.iter()
-						.map(|k| (&k.0, k.1.get::<$t::Key>(<$t::Key as RuntimeAppPublic>::ID)
-							.unwrap_or_default())));
-					let queued_keys: Box<dyn Iterator<Item=_>> = Box::new(queued_validators.iter()
-						.map(|k| (&k.0, k.1.get::<$t::Key>(<$t::Key as RuntimeAppPublic>::ID)
-							.unwrap_or_default())));
-					$t::on_new_session(changed, our_keys, queued_keys);
-				)*
-			}
-=======
 	fn on_genesis_session<Ks: OpaqueKeys>(validators: &[(AId, Ks)]) {
 		for_tuples!(
 			#(
 				let our_keys: Box<dyn Iterator<Item=_>> = Box::new(validators.iter()
-					.map(|k| (&k.0, k.1.get::<Tuple::Key>(<Tuple::Key as AppKey>::ID)
+					.map(|k| (&k.0, k.1.get::<Tuple::Key>(<Tuple::Key as RuntimeAppPublic>::ID)
 						.unwrap_or_default())));
 
 				Tuple::on_genesis_session(our_keys);
 			)*
 		)
 	}
->>>>>>> 1e48f407
 
 	fn on_new_session<Ks: OpaqueKeys>(
 		changed: bool,
@@ -307,10 +278,10 @@
 		for_tuples!(
 			#(
 				let our_keys: Box<dyn Iterator<Item=_>> = Box::new(validators.iter()
-					.map(|k| (&k.0, k.1.get::<Tuple::Key>(<Tuple::Key as AppKey>::ID)
+					.map(|k| (&k.0, k.1.get::<Tuple::Key>(<Tuple::Key as RuntimeAppPublic>::ID)
 						.unwrap_or_default())));
 				let queued_keys: Box<dyn Iterator<Item=_>> = Box::new(queued_validators.iter()
-					.map(|k| (&k.0, k.1.get::<Tuple::Key>(<Tuple::Key as AppKey>::ID)
+					.map(|k| (&k.0, k.1.get::<Tuple::Key>(<Tuple::Key as RuntimeAppPublic>::ID)
 						.unwrap_or_default())));
 				Tuple::on_new_session(changed, our_keys, queued_keys);
 			)*
